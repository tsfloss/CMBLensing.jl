--- conflicted
+++ resolved
@@ -203,32 +203,9 @@
             lbfgs_rank; 
             maxiter = nsteps, 
             verbosity = verbosity[1], 
-<<<<<<< HEAD
             linesearch = OptimKit.HagerZhangLineSearch(verbosity=verbosity[2], maxiter=5)
-        ), 
-        finalize! = function (ϕ,χ²,g,i)
-            if isa(quasi_sample,Int) 
-                seed!(global_rng_for(f),quasi_sample)
-            end
-            (f, hist) = argmaxf_lnP(
-                ϕ, θ, dsθ;
-                guess = f, 
-                argmaxf_lnP_kwargs...
-            )
-            aggressive_gc && gc()
-            f°, = mix(f, ϕ, dsθ)
-            g .= gradient(ϕ->-2lnP(:mix,f°,ϕ,dsθ), ϕ)[1]
-            χ²s = -2lnP(:mix,f°,ϕ,dsθ)
-            χ² = sum(unbatch(χ²s))
-            next!(pbar, showvalues=[("step",i), ("χ²",χ²s), ("Ncg",length(hist))])
-            push!(tr, @namedtuple(f,ϕ,lnPcur=-χ²/2))
-            ϕ, χ², g
-        end;
-=======
-            linesearch = OptimKit.HagerZhangLineSearch(verbosity=verbosity[2])
         ); 
         finalize!,
->>>>>>> afdd0054
         inner = (_,ξ1,ξ2)->sum(unbatch(dot(ξ1,ξ2))),
         precondition = (_,η)->Map(Hϕ⁻¹*η),
     )
