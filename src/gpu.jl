--- conflicted
+++ resolved
@@ -1,16 +1,11 @@
 using .CuArrays
-<<<<<<< HEAD
 using .CuArrays.CUDAnative
+using .CuArrays.CUDAdrv
 using .CuArrays.CUSPARSE
 using .CuArrays.CUSPARSE: CuSparseMatrix
 using .CuArrays.CUSOLVER: CuQR
 
-=======
-using .CuArrays.CUDAdrv: devices
-using .CuArrays.CUDAnative: device!
-
 using Pkg
->>>>>>> 21a94276
 using Serialization
 import Serialization: serialize
 
@@ -67,7 +62,6 @@
 CuArrays.culiteral_pow(::typeof(^), x::Complex, ::Val{2}) = x * x
 
 
-<<<<<<< HEAD
 # this makes cu(::SparseMatrixCSC) return a CuSparseMatrixCSC rather than a
 # dense CuArray
 adapt_structure(::Type{<:CuArray}, L::SparseMatrixCSC) = CuSparseMatrixCSC(L)
@@ -80,7 +74,9 @@
 # bug in CuArrays for this one
 # see https://github.com/JuliaGPU/CuArrays.jl/pull/637
 mul!(C::CuVector{T},adjA::Adjoint{<:Any,<:CuSparseMatrix},B::CuVector) where {T} = mv!('C',one(T),parent(adjA),B,zero(T),C,'O')
-=======
+
+
+
 @doc doc"""
 
     add_gpu_procs([n = all-GPUs-on-node])
@@ -120,5 +116,4 @@
     
     nothing
     
-end
->>>>>>> 21a94276
+end