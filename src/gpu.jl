using .CuArrays
using .CuArrays.CUDAnative
using .CuArrays.CUDAdrv: devices
using .CuArrays.CUSPARSE: CuSparseMatrix, CuSparseMatrixCSC
using .CuArrays.CUSOLVER: CuQR

const CuFlatS0{P,T,M<:CuArray} = FlatS0{P,T,M}

# a function version of @cuda which can be referenced before CUDAnative is
# loaded as long as it exists by run-time (unlike the macro @cuda which must
# exist at compile-time)
function cuda(f, args...; threads=256)
    @cuda threads=threads f(args...)
end

is_gpu_backed(f::FlatField) = fieldinfo(f).M <: CuArray

### broadcasting
preprocess(dest::F, bc::Broadcasted) where {F<:CuFlatS0} = 
    Broadcasted{Nothing}(CuArrays.cufunc(bc.f), preprocess_args(dest, bc.args), map(OneTo,size_2d(F)))
preprocess(dest::F, arg) where {M,F<:CuFlatS0{<:Any,<:Any,M}} = 
    adapt(M,broadcastable(F, arg))
function copyto!(dest::F, bc::Broadcasted{Nothing}) where {F<:CuFlatS0}
    bc′ = preprocess(dest, bc)
    copyto!(firstfield(dest), bc′)
    return dest
end
BroadcastStyle(::FlatS0Style{F,Array}, ::FlatS0Style{F,CuArray}) where {P,F<:FlatS0{P}} = 
    FlatS0Style{basetype(F){P},CuArray}()


### misc
# the generic versions of these trigger scalar indexing of CuArrays, so provide
# specialized versions: 

function copyto!(dst::F, src::F) where {F<:CuFlatS0}
    copyto!(firstfield(dst),firstfield(src))
    dst
end
pinv(D::Diagonal{T,<:CuFlatS0}) where {T} = Diagonal(@. ifelse(isfinite(inv(D.diag)), inv(D.diag), $zero(T)))
inv(D::Diagonal{T,<:CuFlatS0}) where {T} = any(Array((D.diag.==0)[:])) ? throw(SingularException(-1)) : Diagonal(inv.(D.diag))
fill!(f::CuFlatS0, x) = (fill!(firstfield(f),x); f)
dot(a::CuFlatS0, b::CuFlatS0) = sum_kbn(Array(Map(a).Ix .* Map(b).Ix))
≈(a::CuFlatS0, b::CuFlatS0) = (firstfield(a) ≈ firstfield(b))
sum(f::CuFlatS0; dims=:) = (dims == :) ? sum(firstfield(f)) : error("Not implemented")


# some pretty low-level hacks to get a few thing broadcasting correctly for
# Complex arguments that don't currently work in CuArrays
CuArrays.CUDAnative.isfinite(x::Complex) = Base.isfinite(x)
CuArrays.CUDAnative.sqrt(x::Complex) = CuArrays.CUDAnative.sqrt(CuArrays.CUDAnative.abs(x)) * CuArrays.CUDAnative.exp(im*CuArrays.CUDAnative.angle(x)/2)
CuArrays.culiteral_pow(::typeof(^), x::Complex, ::Val{2}) = x * x


# this makes cu(::SparseMatrixCSC) return a CuSparseMatrixCSC rather than a
# dense CuArray
@require SparseArrays="2f01184e-e22b-5df5-ae63-d93ebab69eaf" begin
    using .SparseArrays
    adapt_structure(::Type{<:CuArray}, L::SparseMatrixCSC) = CuSparseMatrixCSC(L)
end

# CuArrays somehow missing this one
# see https://github.com/JuliaGPU/CuArrays.jl/issues/103
# and https://github.com/JuliaGPU/CuArrays.jl/pull/580
ldiv!(qr::CuQR, x::CuVector) = qr.R \ (CuMatrix(qr.Q)' * x)

# bug in CuArrays for this one
# see https://github.com/JuliaGPU/CuArrays.jl/pull/637
<<<<<<< HEAD
mul!(C::CuVector{T},adjA::Adjoint{<:Any,<:CuSparseMatrix},B::CuVector) where {T} = mv!('C',one(T),parent(adjA),B,zero(T),C,'O')



@doc doc"""

    add_gpu_procs([n = all-GPUs-on-node])
    
A utility function for running jobs on multiple GPUs on a single node. This will
add `n` Julia processes, activate the same package environment on each as on the main
process, and set each process to use one of the GPUs. If `n` is not specified,
use all the available GPUs found on the node.

"""
function add_gpu_procs(n = length(devices()))
    
    (n > length(devices())) && error("Tried to use $(n) GPUs but only $(length(devices())) GPUs were found.")
    (n == 1) && error("Tried use 1 GPU process, in this case, just omit the call to `add_gpu_procs`.")
    
    addprocs(n)
    
    @everywhere workers() @eval begin
        # activate the same environment on the workers as the master
        using Pkg
        Pkg.activate($(Pkg.API.Context().env.project_file))
        
        # load CuArrays-enabled CMBLensing on workers as well
        using CuArrays, CMBLensing
        
        # until the fixes to https://github.com/JuliaGPU/CuArrays.jl/issues/589 hit a release:
        CuArrays.CURAND.seed!(rand(0:typemax(Int)))
    end

    # assign devices
    asyncmap((zip(workers(), devices()))) do (p, d)
        remotecall_wait(p) do
            device!(d)
            @info "Worker $p uses $d"
        end
    end
        
    nothing
    
end
=======
mul!(C::CuVector{T},adjA::Adjoint{<:Any,<:CuSparseMatrix},B::CuVector) where {T} = mv!('C',one(T),parent(adjA),B,zero(T),C,'O')
>>>>>>> a29efc1f
<|MERGE_RESOLUTION|>--- conflicted
+++ resolved
@@ -66,51 +66,4 @@
 
 # bug in CuArrays for this one
 # see https://github.com/JuliaGPU/CuArrays.jl/pull/637
-<<<<<<< HEAD
-mul!(C::CuVector{T},adjA::Adjoint{<:Any,<:CuSparseMatrix},B::CuVector) where {T} = mv!('C',one(T),parent(adjA),B,zero(T),C,'O')
-
-
-
-@doc doc"""
-
-    add_gpu_procs([n = all-GPUs-on-node])
-    
-A utility function for running jobs on multiple GPUs on a single node. This will
-add `n` Julia processes, activate the same package environment on each as on the main
-process, and set each process to use one of the GPUs. If `n` is not specified,
-use all the available GPUs found on the node.
-
-"""
-function add_gpu_procs(n = length(devices()))
-    
-    (n > length(devices())) && error("Tried to use $(n) GPUs but only $(length(devices())) GPUs were found.")
-    (n == 1) && error("Tried use 1 GPU process, in this case, just omit the call to `add_gpu_procs`.")
-    
-    addprocs(n)
-    
-    @everywhere workers() @eval begin
-        # activate the same environment on the workers as the master
-        using Pkg
-        Pkg.activate($(Pkg.API.Context().env.project_file))
-        
-        # load CuArrays-enabled CMBLensing on workers as well
-        using CuArrays, CMBLensing
-        
-        # until the fixes to https://github.com/JuliaGPU/CuArrays.jl/issues/589 hit a release:
-        CuArrays.CURAND.seed!(rand(0:typemax(Int)))
-    end
-
-    # assign devices
-    asyncmap((zip(workers(), devices()))) do (p, d)
-        remotecall_wait(p) do
-            device!(d)
-            @info "Worker $p uses $d"
-        end
-    end
-        
-    nothing
-    
-end
-=======
-mul!(C::CuVector{T},adjA::Adjoint{<:Any,<:CuSparseMatrix},B::CuVector) where {T} = mv!('C',one(T),parent(adjA),B,zero(T),C,'O')
->>>>>>> a29efc1f
+mul!(C::CuVector{T},adjA::Adjoint{<:Any,<:CuSparseMatrix},B::CuVector) where {T} = mv!('C',one(T),parent(adjA),B,zero(T),C,'O')