--- conflicted
+++ resolved
@@ -39,13 +39,13 @@
     (materialize!(diag(dest), convert(Broadcasted{S}, preprocess(DiagOpStyle{S}(), bc))); dest)
 preprocess(::DiagOpStyle, D::Diagonal) = diag(D)
 
-
-<<<<<<< HEAD
 if VERSION >= v"1.7-beta"
     # https://github.com/JuliaLang/julia/pull/37898#issuecomment-877755178
     LinearAlgebra.mat_mat_scalar(A::DiagOp, B::DiagOp, γ::Number) = (A * B) * γ
 end
-=======
+
+
+
 # ### BlockDiagIEB
 # 
 # A TEB covariance of the form:
@@ -102,7 +102,6 @@
     end
 end
 
->>>>>>> 47077341
 
 
 ### Derivative ops
