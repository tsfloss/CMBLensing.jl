# functions specific to creating "batched" fields, which are fields that
# simultaneously store and operate on several maps at a time. this is mainly
# useful on GPUs where operating on batches of fields is sometimes no slower
# than a single field. 

"""
    batch(fs::FlatField...)
    batch(fs::Vector{<:FlatField})
    batch(fs::TUple{<:FlatField})
    
Turn a length-N array of `FlatField`'s into a single batch-length-N `FlatField`.
For the inverse operation, see [`unbatch`](@ref). 
"""
batch(f::F) where {N,θ,∂m,F<:FlatS0{<:Flat{N,θ,∂m}}} = f
batch(fs::F...) where {N,θ,∂m,F<:FlatS0{<:Flat{N,θ,∂m}}} = 
    basetype(F){Flat{N,θ,∂m,length(fs)}}(cat(map(firstfield,fs)..., dims=3))
batch(fs::F...) where {F<:Union{FlatS2,FlatS02}} =
    FieldTuple{basis(F)}(map(batch, map(firstfield,fs)...))
batch(fs::Union{Vector{<:FlatField},Tuple{<:FlatField}}) = batch(fs...)

"""
    batch(f::FlatField, D::Int)
    
Construct a batch-length-`D` `FlatField` from an unbatched `FlatField` which
will broadcast as if it were `D` copies of `f` (without actually making `D`
copies of the data in `f`)
"""    
batch(f::F, D::Int) where {N,θ,∂m,D′,F<:FlatS0{Flat{N,θ,∂m,D′}}} = 
    (D′==D || D′==1) ? basetype(F){Flat{N,θ,∂m,D}}(firstfield(f)) : error("Can't change batch-length from $(D′) to $D.")
batch(f::F, D::Int) where {F<:Union{FlatS2,FlatS02}} = FieldTuple{basis(F)}(map(f->batch(f,D), f.fs))
batch(x::T, D::Int) where {T} = D==1 ? x : error("batching $T not implemented.")
batch(x, ::Nothing) = x

"""
    batch_promote!(to, f)

Promote `f` to the same batch size as `to` by replication. If both are already
the same batch size, no copy is made and `f` is returned. If promotion needs to
happen, the answer is stored in-place in `to` and returned. 
"""
batch_promote!(to, f) = batchsize(to)==batchsize(f) ? f : (to .= f)

"""
    unbatch(f::FlatField)
    
If `f` is a batch-length-`D` field, return length-`D` vector of each batch
component, otherwise just return `f`. For the inverse operation, see
[`batch`](@ref).
"""
unbatch(f::FlatField{<:Flat{<:Any,<:Any,<:Any,1}}) = f
unbatch(f::FlatField{<:Flat{<:Any,<:Any,<:Any,D}}) where {D} = [batchindex(f,i) for i=1:D]

"""
    batchindex(f::FlatField, I)
    
Get the `I`th indexed batch (`I` can be a slice). 
"""
batchindex(f::F, I) where {N,θ,∂mode,P<:Flat{N,θ,∂mode},F<:FlatS0{P}} = 
    basetype(F){Flat{N,θ,∂mode,length(I)}}(f[:,:,I])
batchindex(f::FlatField, I) = 
    FieldTuple{basis(f)}(map(f->batchindex(f, I), f.fs))

"""
    batchsize(f::FlatField)
    
The number of batches of in this object.
"""
batchsize(::FlatField{<:Flat{<:Any,<:Any,<:Any,D}}) where {D} = D
batchsize(x) = 1



struct BatchedVals{T,D,V<:AbstractVector{T}} <: Real
    vals :: V
    BatchedVals(v::V) where {T,V<:AbstractVector{T}} = new{T,length(v),V}(v)
end

"""
    BatchedReal(::Vector{<:Real}) <: Real

Holds a vector of real numbers and broadcasts algebraic operations over them,
as well as broadcasting with batched `FlatField`s, but is itself a `Real`. 
"""
const BatchedReal{D,V,T<:Real} = BatchedVals{T,D,V}

batch(r::Real) = r
batch(r::Real, D::Int) = batch(collect(repeated(r,D)))
batch(v::AbstractVector) = BatchedVals(v)
batch(rs::Real...) = BatchedVals(collect(rs))
batchindex(br::BatchedVals, I) = getindex(br.vals,I)
batchsize(::BatchedVals{<:Any,D}) where {D} = D
struct BatchedRealStyle{D} <: AbstractArrayStyle{0} end
BroadcastStyle(::Type{<:BatchedReal{D}}) where {D} = BatchedRealStyle{D}()
BroadcastStyle(::FlatS0Style{F,M}, ::BatchedRealStyle{D′}) where {D′,N,θ,∂m,D,M,F<:FlatS0{Flat{N,θ,∂m,D}}} = 
    (D==1 || D′==1 || D==D′) ? FlatS0Style{basetype(F){Flat{N,θ,∂m,max(D,D′)}},M}() : Broadcast.Unknown
BroadcastStyle(::FieldTupleStyle{B,Names,FS}, S2::BatchedRealStyle) where {B,Names,FS} = 
    FieldTupleStyle{B,Names,Tuple{map_tupleargs(S1->typeof(Broadcast.result_style(S1(),S2)), FS)...}}()
for op in [:+, :-, :*, :/, :<, :<=, :&, :|]
    @eval begin
        ($op)(a::BatchedReal, b::BatchedReal) = batch(broadcast(($op), a.vals, b.vals))
        ($op)(a::BatchedReal, b::Real)        = batch(broadcast(($op), a.vals, b))
        ($op)(a::Real,        b::BatchedReal) = batch(broadcast(($op), a,      b.vals))
    end
end
for op in [:-, :sqrt, :one, :zero, :isfinite, :eps]
    @eval ($op)(br::BatchedReal) = batch(broadcast(($op),br.vals))
end
for op in [:any, :all]
    @eval ($op)(br::BatchedReal) = ($op)(br.vals)
end
eltype(::BatchedVals{T}) where {T} = T
broadcastable(::Type{<:FlatS0{<:Flat,T}}, br::BatchedReal) where {T} = reshape(T.(br.vals),1,1,length(br.vals))
unbatch(br::BatchedVals) = br.vals
unbatch(r::Real) = r
Base.show(io::IO, br::BatchedReal) = print(io, "Batched", br.vals)
(::Type{T})(br::BatchedReal) where {T<:Real} = batch(T.(br.vals))
convert(::Type{<:BatchedVals{T,N}}, v::Bool) where {T,N} = batch(T(v),N)


batch(L::Diagonal{<:Any,<:FlatField}, D::Int) = Diagonal(batch(diag(L), D))


"""
    batchmap(f, args...)

map function `f` over `args`, unbatching them first if they are batched, and
then batching the result.
"""
function batchmap(f, args...)
    _unbatch(x) = batchsize(x)==1 ? Ref(x) : unbatch(x)
    batch(broadcast(f, map(_unbatch, args)...)...)
<<<<<<< HEAD
end


### batched functions

struct BatchedFunction{F}
    f :: F
    batchsize :: Int
end
(bf::BatchedFunction)(x) = bf.f(x)
batchsize(bf::BatchedFunction) = bf.batchsize


"""
    batch(f::Function, batchsize)

`f` is a function `f(::Batched) :: Batched`. 

Returns a new function `g(::Scalar) :: Scalar` which waits until its called
`batchsize` number of times (the calls to `g` will block) and then calls `f`
once with all the arguments batched together, then distributes the answer to
all the `g` calls.

Basically used to turn code which isn't batchable into one that is. 
"""
function batch(f::Function, batchsize::Int)
    if batchsize == 1
        f
    else
        results_requested = Channel(batchsize)
        @async while true
            x_c = [take!(results_requested) for i=1:batchsize]
            result = f(batch(first.(x_c)...))
            put!.(last.(x_c), unbatch(result))
        end
        BatchedFunction(batchsize) do x
            c = Channel()
            put!(results_requested,(x,c))
            ans = take!(c)
            close(c)
            ans
        end
    end
end
=======
end
>>>>>>> c3a2405d
<|MERGE_RESOLUTION|>--- conflicted
+++ resolved
@@ -129,51 +129,4 @@
 function batchmap(f, args...)
     _unbatch(x) = batchsize(x)==1 ? Ref(x) : unbatch(x)
     batch(broadcast(f, map(_unbatch, args)...)...)
-<<<<<<< HEAD
-end
-
-
-### batched functions
-
-struct BatchedFunction{F}
-    f :: F
-    batchsize :: Int
-end
-(bf::BatchedFunction)(x) = bf.f(x)
-batchsize(bf::BatchedFunction) = bf.batchsize
-
-
-"""
-    batch(f::Function, batchsize)
-
-`f` is a function `f(::Batched) :: Batched`. 
-
-Returns a new function `g(::Scalar) :: Scalar` which waits until its called
-`batchsize` number of times (the calls to `g` will block) and then calls `f`
-once with all the arguments batched together, then distributes the answer to
-all the `g` calls.
-
-Basically used to turn code which isn't batchable into one that is. 
-"""
-function batch(f::Function, batchsize::Int)
-    if batchsize == 1
-        f
-    else
-        results_requested = Channel(batchsize)
-        @async while true
-            x_c = [take!(results_requested) for i=1:batchsize]
-            result = f(batch(first.(x_c)...))
-            put!.(last.(x_c), unbatch(result))
-        end
-        BatchedFunction(batchsize) do x
-            c = Channel()
-            put!(results_requested,(x,c))
-            ans = take!(c)
-            close(c)
-            ans
-        end
-    end
-end
-=======
-end
->>>>>>> c3a2405d
+end