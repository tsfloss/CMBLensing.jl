--- conflicted
+++ resolved
@@ -114,16 +114,10 @@
         Diagonal(FT(map(firstfield, map($(func), map(Diagonal,D.diag.fs)))))
 end
 
-<<<<<<< HEAD
 # promote before recursing for these 
 ≈(a::FieldTuple, b::FieldTuple) = all(map(≈, getfield.(promote(a,b),:fs)...))
 dot(a::FieldTuple, b::FieldTuple) = sum(map(dot, getfield.(promote(a,b),:fs)...))
-
-=======
-≈(a::FieldTuple, b::FieldTuple) = all(map(≈, a.fs, b.fs))
-dot(a::FieldTuple, b::FieldTuple) = sum(map(dot, a.fs, b.fs))
 hash(ft::FieldTuple, h::UInt) = hash(ft.fs, h)
->>>>>>> d40c4b7a
 
 ### adjoint tuples
 
