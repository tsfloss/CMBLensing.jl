--- conflicted
+++ resolved
@@ -12,7 +12,6 @@
         println(io, line)
     end
 end
-<<<<<<< HEAD
 
 """
     set_distributed_dataset(ds, [storage])
@@ -53,8 +52,6 @@
 end
 
 
-=======
->>>>>>> 5d6d01ef
 function (ds::DataSet)(θ) 
     DS = typeof(ds)
     DS(map(fieldvalues(ds)) do v
