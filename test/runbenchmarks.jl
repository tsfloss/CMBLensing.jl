using ArgParse
s = ArgParseSettings()
@add_arg_table s begin
    "--tests"
        default = false
        arg_type = Bool
    "--benchmarks"
        default = true
        arg_type = Bool
    "--storage"
        range_tester = s -> s in ("Array","CuArray")
        default = "Array"
    "--benchmark_accuracy"
        default = 0.01
        arg_type = Float64
    "-N"
        default = 256
        arg_type = Int
    "-T"
        default = Float32
        range_tester = s -> s in (Float32,Float64)
        eval_arg = true
end
args = parse_args(ARGS, s)

if args["storage"]=="CuArray"
    using CuArrays
end
storage = eval(Symbol(args["storage"]))
macro belapsed(ex)
    if args["storage"] == "CuArray" 
        esc(:(BenchmarkTools.@belapsed CuArrays.@sync $ex))
    else
        esc(:(BenchmarkTools.@belapsed $ex))
    end
end
N = args["N"]
T = args["T"]

##

using CMBLensing
using CMBLensing: adapt

##

<<<<<<< HEAD
using Base.Broadcast: broadcastable
using BenchmarkTools
using BenchmarkTools: @belapsed, @btime
using Crayons
using FileIO
=======
import BenchmarkTools
using Base.Broadcast: broadcastable
using Crayons
using DelimitedFiles
>>>>>>> a5a69903
using LibGit2
using PrettyTables
using Printf
using Test

<<<<<<< HEAD
=======

##
>>>>>>> a5a69903

# benchmark to 1% and check to 5%, so only a "5σ event" should trigger a failure
BenchmarkTools.DEFAULT_PARAMETERS.time_tolerance = args["benchmark_accuracy"]
rtol = 0.05
≲(a,b; rtol=rtol) = (a < (1+rtol)*b)

##

if args["tests"]
try 
    
##

@testset "Performance Tests" begin

# spin 0 
f = adapt(storage,FlatMap(rand(T,N,N)))
g = adapt(storage,FlatMap(rand(T,N,N)))
Ðf = Ð(f)
@test @belapsed(@.      $f + $f) ≲ @belapsed(@.         $f.Ix + $f.Ix)
@test @belapsed(@. $g = $f + $f) ≲ @belapsed(@. $g.Ix = $f.Ix + $f.Ix)
@test @belapsed(∇[1]*$Ðf)        ≲ @belapsed($(broadcastable(typeof(Ðf), ∇[1].diag)) .* $Ðf.Il)

# spin 2
ft = adapt(storage,FlatQUMap(rand(T,N,N),rand(T,N,N)))
gt = adapt(storage,FlatQUMap(rand(T,N,N),rand(T,N,N)))
@test @belapsed(@.       $ft + $ft) ≲ @belapsed(@. (         $ft.Qx + $ft.Qx,          $ft.Ux + $ft.Ux))
@test @belapsed(@. $gt = $ft + $ft) ≲ @belapsed(@. ($gt.Qx = $ft.Qx + $ft.Qx, $gt.Ux = $ft.Ux + $ft.Ux))

end

<<<<<<< HEAD
=======
##

catch 
end
>>>>>>> a5a69903
end

##

if args["benchmarks"]

<<<<<<< HEAD
# spin 0
f = simulate(Cℓ_to_Cov(Flat(Nside=N), Float32, S0, Cℓ.TT))
ϕ = simulate(Cℓ_to_Cov(Flat(Nside=N), Float32, S0, Cℓ.ϕϕ))
Lϕ = cache(LenseFlow(ϕ),f)

tL0  = @belapsed($Lϕ *$f)
tLt0 = @belapsed($Lϕ'*$f)
tgL0 = @belapsed($(δf̃ϕ_δfϕ(Lϕ,f,f)')*$(FΦTuple(f,ϕ)))

# spin 2
f = simulate(Cℓ_to_Cov(Flat(Nside=N), Float32, S2, Cℓ.EE, Cℓ.BB))
ϕ = simulate(Cℓ_to_Cov(Flat(Nside=N), Float32, S0, Cℓ.ϕϕ))
Lϕ = cache(LenseFlow(ϕ),f)
=======
Cℓ = camb()
timing = []

for (s,use) in [(0,:I),(2,:P)]
    
    @unpack f,f̃,ϕ,ds,ds₀ = load_sim_dataset(θpix=3, Nside=N, T=T, use=use, storage=storage, Cℓ=Cℓ);
    f°,ϕ° = mix(f,ϕ,ds₀)
    Lϕ = cache(LenseFlow(ϕ),f)
    
    append!(timing,[
        "Spin-$s Cache L" => @belapsed cache(LenseFlow($ϕ), $f);
        "Spin-$s L"       => @belapsed $Lϕ  * $f;
        "Spin-$s L†"      => @belapsed $Lϕ' * $f;
        "Spin-$s (∇L)†"   => @belapsed $(δf̃ϕ_δfϕ(Lϕ,f,f)') * $(FΦTuple(f,ϕ));
        "Spin-$s lnP"     => @belapsed       lnP(:mix, $f°, $ϕ°, $ds₀, $Lϕ);
        "Spin-$s ∇lnP"    => @belapsed δlnP_δfϕₜ(:mix, $f°, $ϕ°, $ds₀, $Lϕ);
    ])
>>>>>>> a5a69903

tL2  = @belapsed($Lϕ *$f)
tLt2 = @belapsed($Lϕ'*$f)
tgL2 = @belapsed($(δf̃ϕ_δfϕ(Lϕ,f,f)')*$(FΦTuple(f,ϕ)))

meta = [
    "COMMIT" => string(LibGit2.head_oid(GitRepo(joinpath(dirname(@__FILE__),".."))))[1:7],
    "JULIA_NUM_THREADS" => Base.Threads.nthreads(),
    "FFTW_NUM_THREADS" => CMBLensing.FFTW_NUM_THREADS[],
    (k=>args[k] for k in ["storage","N","T"])...
]

reference_timing = Dict(
    "Spin-0 Cache L" => 25,
    "Spin-0 L"       => 13,
    "Spin-0 L†"      => 13,
    "Spin-0 (∇L)†"   => 85,
    "Spin-0 lnP"     => 65,
    "Spin-0 ∇lnP"    => 240,
    "Spin-2 Cache L" => 25,
    "Spin-2 L"       => 30,
    "Spin-2 L†"      => 30,
    "Spin-2 (∇L)†"   => 140,
    "Spin-2 lnP"     => 110,
    "Spin-2 ∇lnP"    => 380
)


# print benchmarks

pretty_table(Dict(meta), crop=:none)

pretty_table(
    vcat(([k v reference_timing[k]*1e-3] for (k,v) in timing)...),
    ["Operation","Time","Reference"],
    formatter = Dict(
        1 => (v,_) -> v,
        2 => (v,_) -> @sprintf("%.1f ms",1000v),
        3 => (v,_) -> @sprintf("%.0f ms",1000v)
    ),
    highlighters = (
        Highlighter((data, i, j) -> j==2 && data[i,j] > (1+rtol) * data[i,j+1], foreground=:red),
        Highlighter((data, i, j) -> j==2 && data[i,j] < (1-rtol) * data[i,j+1], foreground=:green)
    ),
    crop=:none,
    alignment=[:l,:r,:r],
    hlines=[6]
)

# save benchmarks
filename = "benchmarks/"*join(["$(k)_$(v)" for (k,v) in meta], "__")*".txt"
!ispath("benchmarks") && mkdir("benchmarks")
open(filename,"w") do f
    writedlm.(Ref(f),(meta,timing))
end


meta = OrderedDict(
    "COMMIT" => string(LibGit2.head_oid(GitRepo(joinpath(dirname(@__FILE__),".."))))[1:7],
    "JULIA_NUM_THREADS" => Base.Threads.nthreads(),
    "FFTW_NUM_THREADS" => CMBLensing.FFTW_NUM_THREADS[],
)

timing = [
    "Spin-0 LenseFlow"           tL0   0.013;
    "Spin-0 Adjoint LenseFlow"   tLt0  0.013;
    "Spin-0 Gradient LenseFlow"  tgL0  0.080;
    "Spin-2 LenseFlow"           tL2   0.030;
    "Spin-2 Adjoint LenseFlow"   tLt2  0.030;
    "Spin-2 Gradient LenseFlow"  tgL2  0.140;
]

# save benchmarks
filename = "benchmarks/"*join(["$(k)_$(v)" for (k,v) in meta], "__")*".jld2"
!ispath("benchmarks") && mkdir("benchmarks")
save(filename,"meta",meta,"timing",timing)


# print benchmarks

pretty_table(Dict(meta))

pretty_table(
    timing,
    ["Operation","Time","Fiducial"],
    formatter = Dict(
        1 => (v,_) -> v,
        2 => (v,_) -> @sprintf("%.1f ms",1000v),
        3 => (v,_) -> @sprintf("%.0f ms",1000v)
    ),
    highlighters = (
        Highlighter((data, i, j) -> j==2 && data[i,j] > (1+rtol) * data[i,j+1], foreground=:red),
        Highlighter((data, i, j) -> j==2 && data[i,j] < (1-rtol) * data[i,j+1], foreground=:green)
    )
)<|MERGE_RESOLUTION|>--- conflicted
+++ resolved
@@ -44,28 +44,17 @@
 
 ##
 
-<<<<<<< HEAD
-using Base.Broadcast: broadcastable
-using BenchmarkTools
-using BenchmarkTools: @belapsed, @btime
-using Crayons
-using FileIO
-=======
 import BenchmarkTools
 using Base.Broadcast: broadcastable
 using Crayons
 using DelimitedFiles
->>>>>>> a5a69903
 using LibGit2
 using PrettyTables
 using Printf
 using Test
 
-<<<<<<< HEAD
-=======
 
 ##
->>>>>>> a5a69903
 
 # benchmark to 1% and check to 5%, so only a "5σ event" should trigger a failure
 BenchmarkTools.DEFAULT_PARAMETERS.time_tolerance = args["benchmark_accuracy"]
@@ -97,34 +86,16 @@
 
 end
 
-<<<<<<< HEAD
-=======
 ##
 
 catch 
 end
->>>>>>> a5a69903
 end
 
 ##
 
 if args["benchmarks"]
 
-<<<<<<< HEAD
-# spin 0
-f = simulate(Cℓ_to_Cov(Flat(Nside=N), Float32, S0, Cℓ.TT))
-ϕ = simulate(Cℓ_to_Cov(Flat(Nside=N), Float32, S0, Cℓ.ϕϕ))
-Lϕ = cache(LenseFlow(ϕ),f)
-
-tL0  = @belapsed($Lϕ *$f)
-tLt0 = @belapsed($Lϕ'*$f)
-tgL0 = @belapsed($(δf̃ϕ_δfϕ(Lϕ,f,f)')*$(FΦTuple(f,ϕ)))
-
-# spin 2
-f = simulate(Cℓ_to_Cov(Flat(Nside=N), Float32, S2, Cℓ.EE, Cℓ.BB))
-ϕ = simulate(Cℓ_to_Cov(Flat(Nside=N), Float32, S0, Cℓ.ϕϕ))
-Lϕ = cache(LenseFlow(ϕ),f)
-=======
 Cℓ = camb()
 timing = []
 
@@ -142,11 +113,8 @@
         "Spin-$s lnP"     => @belapsed       lnP(:mix, $f°, $ϕ°, $ds₀, $Lϕ);
         "Spin-$s ∇lnP"    => @belapsed δlnP_δfϕₜ(:mix, $f°, $ϕ°, $ds₀, $Lϕ);
     ])
->>>>>>> a5a69903
 
-tL2  = @belapsed($Lϕ *$f)
-tLt2 = @belapsed($Lϕ'*$f)
-tgL2 = @belapsed($(δf̃ϕ_δfϕ(Lϕ,f,f)')*$(FΦTuple(f,ϕ)))
+end
 
 meta = [
     "COMMIT" => string(LibGit2.head_oid(GitRepo(joinpath(dirname(@__FILE__),".."))))[1:7],
@@ -199,42 +167,4 @@
     writedlm.(Ref(f),(meta,timing))
 end
 
-
-meta = OrderedDict(
-    "COMMIT" => string(LibGit2.head_oid(GitRepo(joinpath(dirname(@__FILE__),".."))))[1:7],
-    "JULIA_NUM_THREADS" => Base.Threads.nthreads(),
-    "FFTW_NUM_THREADS" => CMBLensing.FFTW_NUM_THREADS[],
-)
-
-timing = [
-    "Spin-0 LenseFlow"           tL0   0.013;
-    "Spin-0 Adjoint LenseFlow"   tLt0  0.013;
-    "Spin-0 Gradient LenseFlow"  tgL0  0.080;
-    "Spin-2 LenseFlow"           tL2   0.030;
-    "Spin-2 Adjoint LenseFlow"   tLt2  0.030;
-    "Spin-2 Gradient LenseFlow"  tgL2  0.140;
-]
-
-# save benchmarks
-filename = "benchmarks/"*join(["$(k)_$(v)" for (k,v) in meta], "__")*".jld2"
-!ispath("benchmarks") && mkdir("benchmarks")
-save(filename,"meta",meta,"timing",timing)
-
-
-# print benchmarks
-
-pretty_table(Dict(meta))
-
-pretty_table(
-    timing,
-    ["Operation","Time","Fiducial"],
-    formatter = Dict(
-        1 => (v,_) -> v,
-        2 => (v,_) -> @sprintf("%.1f ms",1000v),
-        3 => (v,_) -> @sprintf("%.0f ms",1000v)
-    ),
-    highlighters = (
-        Highlighter((data, i, j) -> j==2 && data[i,j] > (1+rtol) * data[i,j+1], foreground=:red),
-        Highlighter((data, i, j) -> j==2 && data[i,j] < (1-rtol) * data[i,j+1], foreground=:green)
-    )
-)+end