
if get(ENV, "CMBLENSING_TEST_CUDA", false) == "1"
    using Adapt, CUDA
    CUDA.allowscalar(false)
    maybegpu(x) = adapt(CuArray,x)
    storage = CuArray
    @info "Running tests on $(repr("text/plain", CUDA.device()))"
else
    maybegpu(x) = x
    storage = Array
    @info "Running tests on CPU"
end

##

using CMBLensing
using CMBLensing: @SMatrix, @SVector, AbstractCℓs, basis, Basis,
    LinearInterpolation, Measurement, RK4Solver, ±, typealias, BatchedReal

##

using FileIO
using FFTW
using FiniteDifferences
using LinearAlgebra
using Random
using Random: default_rng
using Requires
using Serialization
using SparseArrays
using Test
using Zygote

##

try
    push!(LOAD_PATH, "@v#.#") # assumes you have CirculantCov in your global environment
    using CirculantCov
catch
    @warn """CirculantCov.jl not found, not testing EquiRect fields.
    Run `pkg> add https://github.com/EthanAnderes/CirculantCov.jl` to add this package.
    """
end

##

macro test_real_gradient(f, x, tol=:(rtol=1e-3))
    esc(:(@test real(gradient($f,$x)[1]) ≈ central_fdm(5,1)($f,$x) $tol))
end

Nsides     = [(8,8), (4,8), (8,4)]
Nsides_big = [(128,128), (64,128), (128,64)]

Random.seed!(1)

<<<<<<< HEAD
has_batched_fft = (CMBLensing.fftw_provider() != "mkl") || (storage != Array)
=======
has_batched_fft = (FFTW.fftw_provider != "mkl") || (storage != Array)
>>>>>>> 7b0b53f6

##

@testset "CMBLensing" begin

##

# basic printing sanity checks, which were super annoying to get right...
# see also: https://discourse.julialang.org/t/dispatching-on-the-result-of-unwrap-unionall-seems-weird/25677

@testset "Printing" begin

    # concrete types:
    for f in [maybegpu(FlatMap(rand(4,4))), maybegpu(FlatQUMap(rand(4,4),rand(4,4)))]
        @test occursin("pixel",sprint(show, MIME("text/plain"), f))
    end
    
end

##

@testset "Flat" begin 

    Ny,Nx = Nside = first(Nsides)

    @testset "Constructors" begin

        @testset "batch=$D" for D in [(), (3,)]

            Ix = maybegpu(rand(Ny,Nx,D...))
            Il = maybegpu(rand(Ny÷2+1,Nx,D...))

            @testset "$(basis(F))" for (F,ks,args,kwargs) in [
                (FlatMap,        (:Ix,),        (Ix,),      ()),
                (FlatFourier,    (:Il,),        (Il,),      (;Ny,)),
                (FlatQUMap,      (:Qx,:Qx),     (Ix,Ix),    ()),
                (FlatQUFourier,  (:Ql,:Ql),     (Il,Il),    (;Ny,)),
                (FlatEBMap,      (:Ex,:Bx),     (Ix,Ix),    ()),
                (FlatEBFourier,  (:El,:Bl),     (Il,Il),    (;Ny,)),
                (FlatIQUMap,     (:Ix,:Qx,:Qx), (Ix,Ix,Ix), ()),
                (FlatIQUFourier, (:Il,:Ql,:Ql), (Il,Il,Il), (;Ny,)),
                (FlatIEBMap,     (:Ix,:Ex,:Bx), (Ix,Ix,Ix), ()),
                (FlatIEBFourier, (:Il,:El,:Bl), (Il,Il,Il), (;Ny,)),
            ]
                local f
                @test (f = F(args...; kwargs...)) isa F
                @test @inferred(F(getproperty.(Ref(f),ks)..., f.metadata)) == f
                @test (io=IOBuffer(); serialize(io,f); seekstart(io); deserialize(io) == f)
                @test (save(".test_field.jld2", "f", f); load(".test_field.jld2", "f") == f)
                @test_throws ErrorException F(args..., ProjLambert(Nx=Nx+1, Ny=Ny+1))

            end
        
        end

        rm(".test_field.jld2", force=true)
    
    end

    @testset "Basis conversions" begin
        @testset "$(typealias(Bin)) → $(typealias(Bout))" for (f,Bin,Bout) in [
            (f,Bin,Bout)
            for (f,Bs) in [
                (FlatMap(rand(Nside...)), (Map,Fourier)),
                (FlatQUMap(rand(Nside...),rand(Nside...)), (QUMap,QUFourier,EBMap,EBFourier))
            ]
            for Bin in Bs
            for Bout in Bs
        ]

            @test basis(@inferred(Bout(Bin(f)))) == Bout
            @test Bin(Bout(Bin(f))) ≈ f

        end
    end

end

##

@testset "Algebra" begin
    
    @testset "Nside = $Nside" for Nside in Nsides

        fs = ((B0,f0),(B2,f2),(Bt,ft)) = [
            (Fourier,    maybegpu(FlatMap(rand(Nside...)))), 
            (EBFourier,  maybegpu(FlatQUMap(rand(Nside...),rand(Nside...)))), 
            (Fourier,    maybegpu(FieldTuple(FlatMap(rand(Nside...)),FlatMap(rand(Nside...)))))
            # inference currently broken for this case:
            # (IEBFourier, maybegpu(FlatIQUMap(rand(Nside...),rand(Nside...),rand(Nside...)))), 
        ]
        # MKL doesnt seem to support batched FFTs, not that theyre really useful on CPU
        has_batched_fft && append!(fs, [
            (Fourier,    maybegpu(FlatMap(rand(Nside...,2)))),
            (EBFourier,  maybegpu(FlatQUMap(rand(Nside...,2),rand(Nside...,2)))),
        ])
            
        @testset "f :: $(typeof(f)) " for (B,f) in fs
            
            local Ðf, Ðv, g, H
            
            @test similar(f) isa typeof(f)
            @test zero(f) isa typeof(f)
            @test similar(f,Float32) isa Field
            @test eltype(similar(f,Float32)) == Float32
                        
            # used in lots of tests
            @test f ≈ f
            @test !(f ≈ 2f)

            # broadcasting
            @test (@inferred f .+ f) isa typeof(f)
            @test (@inferred f .+ Float32.(f)) isa typeof(f)
            
            # promotion
            @test (@inferred f + B(f)) isa typeof(f)
            @test (@inferred f + B(Float32.(f))) isa typeof(f)
            
            # Diagonal broadcasting
            @test (@inferred Diagonal(f) .* Diagonal(f) .* Diagonal(f)) isa typeof(Diagonal(f))
            
            # inverses
            @test (@inferred pinv(Diagonal(f))) isa Diagonal{<:Any,<:typeof(f)}
            @test_throws Exception inv(Diagonal(0*f))
            
            # trace
            @test all(tr(Diagonal(f)' * Diagonal(f)) ≈ f'f)
            @test all(tr(Diagonal(f) * Diagonal(f)') ≈ f'f)
            @test_broken all(tr(f*f') ≈ f'f) # broken by (intentionally) removing OuterProdOp

            # Field dot products
            D = Diagonal(f)
            @test (@inferred f' * f) isa Real
            @test (@inferred f' * B(f)) isa Real
            @test (@inferred f' * D * f) isa Real
            @test sum(f, dims=:) ≈ sum(f[:])

            # Explicit vs. lazy DiagOp algebra
            @test (Diagonal(Ð(f)) + Diagonal(Ð(f))) isa DiagOp{<:Field{basis(Ð(f))}}
            @test (Diagonal(Ł(f)) + Diagonal(Ð(f))) isa LazyBinaryOp
            @test (Diagonal(Ł(f)) + Diagonal(Ł(f))) isa DiagOp{<:Field{basis(Ł(f))}}

            if !(f isa FieldTuple)

                # gradients
                @test (Ðf = @inferred ∇[1]*f) isa Field
                @test all(∇[1]'*f ≈ -∇[1]*f)
                @test all(-∇[1]'*f ≈ ∇[1]*f)
                @test (@inferred mul!(Ðf,∇[1],Ð(f))) isa Field
                @test (Ðv = @inferred ∇*f) isa FieldVector
                @test (@inferred mul!(Ðv,∇,Ð(f))) isa FieldVector
                @test ((g,H) = map(Ł, (@inferred gradhess(f)))) isa NamedTuple{<:Any, <:Tuple{FieldVector, FieldMatrix}}
                
                # FieldVector dot product
                @test (@inferred Diagonal.(g)' * g) isa typeof(g[1])
                @test (@inferred mul!(similar(g[1]), Diagonal.(g)', g)) isa typeof(g[1])
                
                # FieldMatrix-FieldVector product
                @test (@inferred Diagonal.(H) * g) isa FieldVector
                @test (@inferred Diagonal.(H) * Diagonal.(g)) isa FieldOrOpVector
                @test (@inferred mul!(Diagonal.(similar.(g)), Diagonal.(H), Diagonal.(g))) isa FieldOrOpVector
                
            end

        end
        
        # # tuple adjoints
        # f0b = identity.(batch(f0, batch_length(f)))
        # v = similar.(@SVector[f0b, f0b])
        # @test (@inferred mul!(f0b, spin_adjoint(f), f)) isa Field{<:Any,S0}
        # @test (@inferred mul!(v, spin_adjoint(f), @SVector[f,f])) isa FieldVector{<:Field{<:Any,S0}}

        # mixed-spin
        @test (@inferred f0 .* f2) isa typeof(f2)
        
        # matrix type promotion
        @test (@inferred FlatMap(rand(Float64,2,2)) .+ FlatMap(view(rand(Float32,2,2),:,:))) isa FlatMap{<:Any,Float64,Matrix{Float64}}
        
    end

end

##

@testset "Log/Trace" begin

    @testset "logdet(Diagonal(::Map))" begin
        @test logdet(Diagonal(FlatMap([1 -2; 3 -4])))                                           ≈  log(24)
        @test logdet(Diagonal(FlatQUMap([1 -2; 3 -4], [1 -2; 3 -4])))                           ≈ 2log(24)
        @test logdet(Diagonal(FlatIQUMap([1 -2; 3 -4], [1 -2; 3 -4], [1 -2; 3 -4])))            ≈ 3log(24)
        @test logdet(Diagonal(FieldTuple(FlatMap([1 -2; 3 -4]), FlatMap([1 -2; 3 -4]))))        ≈ 2log(24)
        @test all(logdet(Diagonal(FlatMap(cat([1 -2; 3 -4],[1 -2; 3 -4],dims=3))))::BatchedReal ≈  log(24))
    end

    @testset "logdet(Diagonal(::Fourier)) Nside=$Nside" for Nside in Nsides_big
        x = rand(Nside...)
        @test logdet(Diagonal(Fourier(FlatMap(x))))                                                   ≈ real( logdet(Diagonal(fft(x)[:])))
        @test logdet(Diagonal(QUFourier(FlatQUMap(x,x))))                                             ≈ real(2logdet(Diagonal(fft(x)[:])))
        @test logdet(Diagonal(IQUFourier(FlatIQUMap(x,x,x))))                                         ≈ real(3logdet(Diagonal(fft(x)[:])))
        @test logdet(Diagonal(FieldTuple(Fourier(FlatMap(x)), Fourier(FlatMap(x)))))                  ≈ real(2logdet(Diagonal(fft(x)[:])))
        has_batched_fft && @test all(logdet(Diagonal(Fourier(FlatMap(cat(x,x,dims=3)))))::BatchedReal ≈ real( logdet(Diagonal(fft(x)[:]))))
    end

    @testset "tr(Diagonal(::Map))" begin
        @test tr(Diagonal(FlatMap([1 -2; 3 -4])))                                           ≈  -2
        @test tr(Diagonal(FlatQUMap([1 -2; 3 -4], [1 -2; 3 -4])))                           ≈  -4
        @test tr(Diagonal(FlatIQUMap([1 -2; 3 -4], [1 -2; 3 -4], [1 -2; 3 -4])))            ≈  -6
        @test tr(Diagonal(FieldTuple(FlatMap([1 -2; 3 -4]), FlatMap([1 -2; 3 -4]))))        ≈  -4
        @test all(tr(Diagonal(FlatMap(cat([1 -2; 3 -4],[1 -2; 3 -4],dims=3))))::BatchedReal ≈  -2)
    end

    @testset "tr(Diagonal(::Fourier)) Nside=$Nside" for Nside in Nsides_big
        x = rand(Nside...)
        @test tr(Diagonal(Fourier(FlatMap(x))))                                                   ≈  tr(Diagonal(fft(x)[:]))
        @test tr(Diagonal(QUFourier(FlatQUMap(x,x))))                                             ≈ 2tr(Diagonal(fft(x)[:]))
        @test tr(Diagonal(IQUFourier(FlatIQUMap(x,x,x))))                                         ≈ 3tr(Diagonal(fft(x)[:]))
        @test tr(Diagonal(FieldTuple(Fourier(FlatMap(x)), Fourier(FlatMap(x)))))                  ≈ 2tr(Diagonal(fft(x)[:]))
        has_batched_fft && @test all(tr(Diagonal(Fourier(FlatMap(cat(x,x,dims=3)))))::BatchedReal ≈ real(tr(Diagonal(fft(x)[:]))))
    end

end

##

@testset "FlatS2" begin
    @testset "Nside = $Nside" for Nside in Nsides
        C = maybegpu(Diagonal(EBFourier(FlatEBMap(rand(Nside...), rand(Nside...)))))
        f = maybegpu(FlatQUMap(rand(Nside...), rand(Nside...)))
        @test C*f ≈ FlatQUFourier(C[:QQ]*f[:Q]+C[:QU]*f[:U], C[:UU]*f[:U]+C[:UQ]*f[:Q])
    end
end

##

@testset "BatchedReal" begin

    @testset "Nside = $Nside" for Nside in Nsides

        r  = 1.
        rb = batch([1.,2])
        
        @testset "f :: $(typeof(f))" for (f,fb) in [
            (maybegpu(FlatMap(rand(Nside...))),                  maybegpu(FlatMap(rand(Nside...,2)))),
            (maybegpu(FlatQUMap(rand(Nside...),rand(Nside...))), maybegpu(FlatQUMap(rand(Nside...,2),rand(Nside...,2))))
        ]

            @test @inferred(r * f)  == f
            @test @inferred(r * fb) == fb
            @test unbatch(@inferred(rb * f)) == [f, 2f]
            @test unbatch(@inferred(rb * fb)) == [batch_index(fb,1), 2batch_index(fb,2)]

        end

    end
    
end

## 

@testset "Misc" begin
    
    @testset "Nside = $Nside" for Nside in Nsides

        f = maybegpu(FlatMap(rand(Nside...)))
        
        @test                  (MidPass(100,200) .* Diagonal(Fourier(f))) isa Diagonal
        @test_throws Exception  MidPass(100,200) .* Diagonal(        f)

    end
    
end

##

@testset "Cℓs" begin
    
    @test InterpolatedCℓs(1:100, rand(100))      isa AbstractCℓs{Float64}
    @test InterpolatedCℓs(1:100, rand(100) .± 1) isa AbstractCℓs{Measurement{Float64}}
    @test (InterpolatedCℓs(1:100, 1:100) * ℓ²)[50] == 50^3
    
end

##

@testset "ParamDependentOp" begin
    
    D = Diagonal(maybegpu(FlatMap(rand(4,4))))
    
    @test ParamDependentOp((;x=1, y=1)->x*y*D)() ≈ D
    @test ParamDependentOp((;x=1, y=1)->x*y*D)(z=2) ≈ D
    @test ParamDependentOp((;x=1, y=1)->x*y*D)(x=2) ≈ 2D
    @test ParamDependentOp((;x=1, y=1)->x*y*D)((x=2,y=2)) ≈ 4D # tuple calling form
    @test_throws MethodError ParamDependentOp((;x=1, y=1)->x*y*D)(2) # only Tuple unnamed arg is OK

end

##

@testset "Chains" begin

    chains = CMBLensing.wrap_chains([
        [Dict(:i=>1, :b=>2), Dict(:i=>2       ), Dict(:i=>3, :b=>2)],
        [Dict(:i=>1, :b=>3), Dict(:i=>2, :b=>3), Dict(:i=>3, :b=>3)],
    ])
    
    # basic
    @test chains[1, 1, :i] == 1
    @test chains[:, 1, :i] == [1,1]
    @test chains[:, :, :i] == [[1, 2, 3], [1, 2, 3]]
    
    # slices
    @test chains[1, 1:2, :i] == [1, 2]
    @test chains[:, 1:2, :i] == [[1,2], [1,2]]
    
    # implied : in first dims
    @test chains[:i] == [[1,2,3],[1,2,3]]
    @test chains[1,:i] == [1,2,3]
    
    # missing
    @test all(chains[1,:b] .=== [2, missing, 2])

end;


##

@testset "Zygote" begin

    @testset "Nside = $Nside" for Nside in Nsides

        @testset "$FMap" for (FMap, FFourier, Npol) in [
            (FlatMap,   FlatFourier,   1),
            (FlatQUMap, FlatQUFourier, 2)
        ]
            
            Ny,Nx = Nside
            Ixs = collect(maybegpu(rand(Nside...)) for i=1:Npol)
            Ils = rfft.(Ixs)
            f,g,h = @repeated(maybegpu(FMap(Ixs...)),3)
            v = @SVector[f,f]
            D = Diagonal(f)
            A = 2

            @testset "Fields" begin
                
                @testset "sum" begin
                    @test ((δ = gradient(f -> sum(Map(f)),     Map(f))[1]); basis(δ)==basis(Map(f))     && δ ≈ one(Map(f)))
                    @test ((δ = gradient(f -> sum(Map(f)), Fourier(f))[1]); basis(δ)==basis(Fourier(f)) && δ ≈ Fourier(one(Map(f))))
                end
                
                @testset "B1=$B1, B2=$B2, B3=$B3" for B1=[Map,Fourier], B2=[Map,Fourier], B3=[Map,Fourier]
                    
                    @test gradient(f -> dot(B1(f),B2(f)), B3(f))[1] ≈ 2f
                    @test gradient(f -> norm(B1(f)), B3(f))[1] ≈ f/norm(f)
                    @test gradient(f -> B1(f)' * B2(g), B3(f))[1] ≈ g
                    @test gradient(f -> sum(Diagonal(Map(f)) * B2(g)), B3(f))[1] ≈ g
                    @test gradient(f -> sum(Diagonal(Map(∇[1]*f)) * B2(g)), B3(f))[1] ≈ ∇[1]'*g
                    @test gradient(f -> B1(f)'*(D\B2(f)), B3(f))[1] ≈ D\f + D'\f
                    @test gradient(f -> (B1(f)'/D)*B2(f), B3(f))[1] ≈ D\f + D'\f
                    @test gradient(f -> B1(f)'*(D*B2(f)), B3(f))[1] ≈ D*f + D'*f
                    @test gradient(f -> (B1(f)'*D)*B2(f), B3(f))[1] ≈ D*f + D'*f
                    if B2==Map
                        @test gradient(f -> B1(f)'*Diagonal(B2(f))*f, B3(f))[1] ≈ @. 3*$B2(f)^2
                    else
                        @test_broken gradient(f -> B1(f)'*Diagonal(B2(f))*f, B3(f))[1] ≈ @. 3*$B2(f)^2
                    end
                    
                end

                @testset "Broadcasting" begin
                    @test gradient(f -> sum(@. f*f + 2*f + 1), f)[1] ≈ 2*f+2
                    @test gradient(f -> sum(@. f^2 + 2*f + 1), f)[1] ≈ 2*f+2
                end
                
            end

            @testset "FieldVectors" begin
            
                @test gradient(f -> Map(∇[1]*f)' *     Map(v[1]) + Map(∇[2]*f)' *     Map(v[2]), f)[1] ≈ ∇' * v
                @test gradient(f -> Map(∇[1]*f)' * Fourier(v[1]) + Map(∇[2]*f)' * Fourier(v[2]), f)[1] ≈ ∇' * v
                @test gradient(f -> sum(Diagonal(Map(∇[1]*f)) * v[1] + Diagonal(Map(∇[2]*f)) * v[2]), f)[1] ≈ ∇' * v
            
                @test gradient(f -> @SVector[f,f]' * Map.(@SVector[g,g]), f)[1] ≈ 2g
                @test gradient(f -> @SVector[f,f]' * Fourier.(@SVector[g,g]), f)[1] ≈ 2g
                
                @test gradient(f -> sum(sum(@SVector[f,f])),                            f)[1] ≈ 2*one(f)
                @test gradient(f -> sum(sum(@SVector[f,f]      .+ @SVector[f,f])),      f)[1] ≈ 4*one(f)
                @test gradient(f -> sum(sum(@SMatrix[f f; f f] .+ @SMatrix[f f; f f])), f)[1] ≈ 8*one(f)
                
                # these were broken by (intentionally) removing OuterProdOp .they
                # seem like a fairly unusual, but keeping them here as broken for now... 
                @test_broken gradient(f -> sum(Diagonal.(Map.(∇*f))' * Fourier.(v)), f)[1] ≈ ∇' * v
                @test_broken gradient(f -> sum(Diagonal.(Map.(∇*f))' * Map.(v)), f)[1] ≈ ∇' * v
                @test_broken gradient(f -> sum(sum(Diagonal.(@SMatrix[f f; f f]) * @SVector[f,f])), f)[1] ≈ 8*f

            end
            
            if f isa FlatS0
                
                @testset "logdet" begin
                    @test gradient(x->logdet(x*Diagonal(Map(f))),     1)[1] ≈ size(Map(f))[1]
                    @test gradient(x->logdet(x*Diagonal(Fourier(f))), 1)[1] ≈ size(Map(f))[1]
                    L = ParamDependentOp((;x=1)->x*Diagonal(Fourier(f)))
                    @test gradient(x->logdet(L(x=x)), 1)[1] ≈ size(Map(f))[1]
                end
                
                @test gradient(x -> norm(x*Fourier(f)), 1)[1] ≈ norm(f)
                @test gradient(x -> norm(x*Map(f)), 1)[1] ≈ norm(f)

                L₀ = Diagonal(Map(f))
                @test gradient(x -> norm((x*L₀)*f), 1)[1] ≈ norm(L₀*f)
                L₀ = Diagonal(Fourier(f))
                @test gradient(x -> norm((x*L₀)*f), 1)[1] ≈ norm(L₀*f)

                @test gradient(x -> norm((x*Diagonal(Map(f)))*f), 1)[1] ≈ norm(Diagonal(Map(f))*f)
                @test gradient(x -> norm((x*Diagonal(Fourier(f)))*f), 1)[1] ≈ norm(Diagonal(Fourier(f))*f)

            end

            @testset "Array Bailout" begin

                @testset "Fourier" begin

                    @test_real_gradient(A -> logdet(Diagonal(FFourier((A.*Ils)...; Ny))), A)
                    @test_real_gradient(A -> logdet(Diagonal(A*FFourier(Ils...; Ny))), A)
                    @test_real_gradient(A -> logdet(A*Diagonal(FFourier(Ils...; Ny))), A)
                    
                    @test_real_gradient(A -> f' * (Diagonal(FFourier((A.*Ils)...; Ny))) * f, A)
                    @test_real_gradient(A -> f' * (Diagonal(A*FFourier(Ils...; Ny))) * f, A)
                    @test_real_gradient(A -> f' * (A*Diagonal(FFourier(Ils...; Ny))) * f, A)
                    
                    @test_real_gradient(A -> norm(FFourier((A.*Ils)...; Ny)), A)
                    @test_real_gradient(A -> norm(A*FFourier(Ils...; Ny)), A)

                end

                @testset "Map" begin
                
                    @test_real_gradient(A -> logdet(Diagonal(FMap((A.*Ixs)...))), A)
                    @test_real_gradient(A -> logdet(Diagonal(A*FMap(Ixs...))), A)
                    @test_real_gradient(A -> logdet(A*Diagonal(FMap(Ixs...))), A)
                    
                    @test_real_gradient(A -> f' * (Diagonal(FMap((A.*Ixs)...))) * f, A)
                    @test_real_gradient(A -> f' * (Diagonal(A*FMap(Ixs...))) * f, A)
                    @test_real_gradient(A -> f' * (A*Diagonal(FMap(Ixs...))) * f, A)
                    
                    @test_real_gradient(A -> norm(FMap((A.*Ixs)...)), A)
                    @test_real_gradient(A -> norm(A*FMap(Ixs...)), A)

                end
                
            end
        
        end
        
    end

    @testset "LinearInterpolation" begin
        @test gradient(x->LinearInterpolation([1,2,3],[1,2,3])(x), 2)[1] == 1
        @test gradient(x->LinearInterpolation([1,2,3],[1,x,3])(2), 2)[1] == 1
        @test gradient(x->LinearInterpolation([1,x,3],[1,2,3])(2), 2)[1] == -1
    end
        
end

##

@testset "Lensing" begin
    
    local f, ϕ, Lϕ
    Cℓ = camb().unlensed_total

    @testset "$L" for (L,atol) in [(BilinearLens,300), (LenseFlow,0.1)]

        @testset "Nside = ($Ny,$Nx)" for (Ny,Nx) in Nsides_big

            @testset "T :: $T" for T in (Float32, Float64)
                
                proj = ProjLambert(;Ny,Nx,T,storage)

                Cϕ = maybegpu(Cℓ_to_Cov(:I, proj, Cℓ.ϕϕ))
                @test (ϕ = @inferred simulate(Cϕ)) isa FlatS0
                
                ## S0
                Cf = maybegpu(Cℓ_to_Cov(:I, proj, Cℓ.TT))
                @test (f = @inferred simulate(Cf)) isa FlatS0
                @test (Lϕ = cache(LenseFlow(ϕ),f)) isa CachedLenseFlow
                @test (@inferred Lϕ*f) isa FlatS0
                # adjoints
                f,g = simulate(Cf),simulate(Cf)
                @test f' * (Lϕ * g) ≈ (f' * Lϕ) * g
                # gradients
                δf, δϕ = simulate(Cf), simulate(Cϕ)
                @test_real_gradient(α -> norm(L(ϕ+α*δϕ)*(f+α*δf)), 0, atol=atol)

                # S2 lensing
                Cf = maybegpu(Cℓ_to_Cov(:P, proj, Cℓ.EE, Cℓ.BB))
                @test (f = @inferred simulate(Cf)) isa FlatS2
                @test (Lϕ = cache(LenseFlow(ϕ),f)) isa CachedLenseFlow
                @test (@inferred Lϕ*f) isa FlatS2
                # adjoints
                f,g = simulate(Cf),simulate(Cf)
                @test f' * (Lϕ * g) ≈ (f' * Lϕ) * g
                # gradients
                δf, δϕ = simulate(Cf), simulate(Cϕ)
                @test_real_gradient(α -> norm(L(ϕ+α*δϕ)*(f+α*δf)), 0, atol=atol)
                
            end

        end

    end

end

##

@testset "Posterior" begin
    
    Cℓ = camb()
    L = LenseFlow{RK4Solver{7}}
    T = Float64

    @testset "Nside = $Nside" for Nside in Nsides_big

        @testset "pol = $pol" for pol in (:I,:P)
            
            @unpack f,f̃,ϕ,ds,ds₀ = load_sim(
                Cℓ       = Cℓ,
                θpix     = 3,
                Nside    = Nside,
                T        = T,
                beamFWHM = 3,
                pol      = pol,
                storage  = storage,
                rng      = default_rng(),
                pixel_mask_kwargs = (edge_padding_deg=1,)
            )
            @unpack Cf,Cϕ = ds₀
            f°,ϕ° = mix(f,ϕ,ds)

            @test lnP(0,f,ϕ,ds) ≈ lnP(1,    f̃,  ϕ , ds) rtol=1e-4
            @test lnP(0,f,ϕ,ds) ≈ lnP(:mix, f°, ϕ°, ds) rtol=1e-4

            δf,δϕ = simulate(Cf, rng=default_rng()), simulate(Cϕ, rng=default_rng())

            @test_real_gradient(α->lnP(0,    f +α*δf, ϕ +α*δϕ, ds), 0, atol=0.5)
            @test_real_gradient(α->lnP(1,    f̃ +α*δf, ϕ +α*δϕ, ds), 0, atol=130)
            @test_real_gradient(α->lnP(:mix, f°+α*δf, ϕ°+α*δϕ, ds), 0, atol=0.5)
            
        end
        
    end

end

##

@require CirculantCov="edf8e0bb-e88b-4581-a03e-dda99a63c493" begin

@testset "EquiRect" begin

    θspan  = (π/2 .- deg2rad.((-40,-70)))
    φspan  = deg2rad.((-60, 60))
    φspan′ = deg2rad.((-50, 50))
    Cℓ     = camb()
    rtol   = 1e-5

    @testset "T = $T" for T in (Float32, Float64)

        @testset "Nside = $Nside" for Nside in [(32,64)]

            Ny, Nx = Nside

            # non-periodic
            proj′ = ProjEquiRect(;Ny, Nx, T, θspan, φspan=φspan′)
            @test (proj′.Ny == length(proj′.θ) == Ny) && (proj′.Nx == length(proj′.φ) == Nx)

            # Make a linear list `θedges[1], θ[1], θedges[2], θ[2], ..., θedges[n], θ[n], θedges[n+1]`
            # and test that it is strictly increasing. 
            ∂θedges = vcat(vcat(proj′.θedges[1:end-1]', proj′.θ')[:],  proj′.θedges[end])
            @test all(diff(∂θedges) .> 0)

            proj′Δφpix   = rem2pi(proj′.φ[2]-proj′.φ[1],   RoundDown)
            proj′Δφspan  = rem2pi(proj′.φ[end]-proj′.φ[1], RoundDown) + proj′Δφpix
            inputΔφspan = φspan′ |> x->rem2pi(x[end]-x[1], RoundDown)
            @test proj′Δφspan ≈ inputΔφspan

            # with integer fraction of 2π (and Float64)
            proj = ProjEquiRect(;Ny, Nx, T, θspan, φspan)
            P = typeof(proj)
            f0   = EquiRectMap(randn(T, Nside...), proj)
            f2   = EquiRectQUMap(randn(T, Nside...), randn(T, Nside...), proj)

            @test f0 isa EquiRectMap
            @test f2 isa EquiRectQUMap

            # transform
            @test Map(AzFourier(f0)) ≈ f0
            @test QUMap(QUAzFourier(f2)) ≈ f2
            @test real(eltype(Map(AzFourier(f0)))) == T
            @test real(eltype(QUMap(QUAzFourier(f2)))) == T

            # transform (testing equality independent of dot)
            @test AzFourier(f0)[:Ix]   ≈ f0[:Ix]
            @test QUAzFourier(f2)[:Px] ≈ f2[:Px]
            @test Map(f0)[:Il]   ≈ f0[:Il]
            @test QUMap(f2)[:Pl] ≈ f2[:Pl]

            # dot product independent of basis
            @test dot(f0,f0) ≈ dot(AzFourier(f0), AzFourier(f0))
            @test dot(f2,f2) ≈ dot(QUAzFourier(f2), QUAzFourier(f2))

            # creating block-diagonal covariance operators
            Cf0 = Cℓ_to_Cov(:I, f0.proj, Cℓ.total.TT)
            Cf2 = Cℓ_to_Cov(:P, f2.proj, Cℓ.total.EE, Cℓ.total.BB)
            Bf0 = CMBLensing.Cℓ_to_Beam(:I, f0.proj, Cℓ.total.TT)
            Bf2 = CMBLensing.Cℓ_to_Beam(:P, f2.proj, Cℓ.total.TT)
            @test Cf0 isa BlockDiagEquiRect{AzFourier,T}
            @test Cf2 isa BlockDiagEquiRect{QUAzFourier,T}
            @test Bf0 isa BlockDiagEquiRect{AzFourier,T}
            @test Bf2 isa BlockDiagEquiRect{QUAzFourier,T}

            # sqrt
            @test (sqrt(Cf0) * sqrt(Cf0) * f0) ≈ (Cf0 * f0) rtol=rtol
            @test (sqrt(Cf2) * sqrt(Cf2) * f2) ≈ (Cf2 * f2) rtol=rtol

            # simulation
            @test real(eltype(simulate(Cf0) :: EquiRectS0)) == T
            @test real(eltype(simulate(Cf2) :: EquiRectS2)) == T
            
            # pinv
            @test (pinv(Cf0) * Cf0 * f0) ≈ f0 rtol=rtol 
            @test (pinv(Cf2) * Cf2 * f2) ≈ f2 rtol=rtol 
        
            @test (Cf0 \ Cf0 * f0) ≈ f0 rtol=rtol
            @test (Cf2 \ Cf2 * f2) ≈ f2 rtol=rtol

            @test (Cf0 / Cf0 * f0) ≈ f0 rtol=rtol
            @test (Cf2 / Cf2 * f2) ≈ f2 rtol=rtol

            # some operator algebra on ops
            @test (Cf0 + Cf0) * f0 ≈ Cf0 * (2 * f0) ≈ (2 * Cf0) * f0
            @test (Cf2 + Cf2) * f2 ≈ Cf2 * (2 * f2) ≈ (2 * Cf2) * f2

            # logdet
            @test logdet(Cf0) ≈ logabsdet(Cf0)[1]
            @test logdet(Cf2) ≈ logabsdet(Cf2)[1]

            # adjoint
            g0 = simulate(Cf0)
            g2 = simulate(Cf2)
            @test f0' * (Cf0 * g0) ≈ (f0' * Cf0) * g0 rtol=rtol
            @test f2' * (Cf2 * g2) ≈ (f2' * Cf2) * g2 rtol=rtol
            
            # Test for correct Fourier symmetry in monopole and nyquist f2 
            let f2kk = f2[:Pl], f2xx = f2[:Px]
                v = f2kk[1:end÷2,1]
                w = f2kk[end÷2+1:end,1]
                @test v ≈ conj.(w)
                if iseven(size(f2xx,2))
                    v′ = f2kk[1:end÷2,end]
                    w′ = f2kk[end÷2+1:end,end]
                    @test v′ ≈ conj.(w′)
                end
            end

<<<<<<< HEAD
            # gradients w.r.t. fields
            @test gradient(f -> dot(f,f), f0)[1] ≈ 2*f0
            @test gradient(f -> dot(f,f), f2)[1] ≈ 2*f2
            @test gradient(f0 -> f0' * (pinv(Cf0) * f0), f0)[1] ≈ (2 * pinv(Cf0) * f0)
            @test gradient(f2 -> f2' * (pinv(Cf2) * f2), f2)[1] ≈ (2 * pinv(Cf2) * f2)

            # gradients through entries of BlockDiagEquiRect
            @test gradient(α -> logabsdet(α * Cf0)[1], 1)[1] ≈ size(Cf0,1)
            @test gradient(α -> logabsdet(α * Cf2)[1], 1)[1] ≈ size(Cf2,1)
            @test_broken gradient(α -> f0' * (pinv(α * Cf0) * f0), 1)[1] isa Real 
            @test_broken gradient(α -> f2' * (pinv(α * Cf2) * f2), 1)[1] isa Real
=======
            @test_real_gradient(α->lnP(0,    f +α*δf, ϕ +α*δϕ, ds), 0, atol=0.5)
            @test_real_gradient(α->lnP(1,    f̃ +α*δf, ϕ +α*δϕ, ds), 0, atol=130)
            @test_real_gradient(α->lnP(:mix, f°+α*δf, ϕ°+α*δϕ, ds), 0, atol=0.5)
>>>>>>> 7b0b53f6
            
        end

    end

end

end


##

end<|MERGE_RESOLUTION|>--- conflicted
+++ resolved
@@ -53,11 +53,7 @@
 
 Random.seed!(1)
 
-<<<<<<< HEAD
-has_batched_fft = (CMBLensing.fftw_provider() != "mkl") || (storage != Array)
-=======
 has_batched_fft = (FFTW.fftw_provider != "mkl") || (storage != Array)
->>>>>>> 7b0b53f6
 
 ##
 
@@ -725,7 +721,6 @@
                 end
             end
 
-<<<<<<< HEAD
             # gradients w.r.t. fields
             @test gradient(f -> dot(f,f), f0)[1] ≈ 2*f0
             @test gradient(f -> dot(f,f), f2)[1] ≈ 2*f2
@@ -737,11 +732,6 @@
             @test gradient(α -> logabsdet(α * Cf2)[1], 1)[1] ≈ size(Cf2,1)
             @test_broken gradient(α -> f0' * (pinv(α * Cf0) * f0), 1)[1] isa Real 
             @test_broken gradient(α -> f2' * (pinv(α * Cf2) * f2), 1)[1] isa Real
-=======
-            @test_real_gradient(α->lnP(0,    f +α*δf, ϕ +α*δϕ, ds), 0, atol=0.5)
-            @test_real_gradient(α->lnP(1,    f̃ +α*δf, ϕ +α*δϕ, ds), 0, atol=130)
-            @test_real_gradient(α->lnP(:mix, f°+α*δf, ϕ°+α*δϕ, ds), 0, atol=0.5)
->>>>>>> 7b0b53f6
             
         end
 
