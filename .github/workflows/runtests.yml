name: runtests

on: [push, pull_request]

jobs:
  main:
    runs-on: ${{ matrix.os }}
    strategy:
      matrix:
        julia-version: ['1.6', '1.7.0-beta3']
        os: [ubuntu-latest]
        provider: ['mkl','fftw']
      fail-fast: false
    env:
      PYTHON: python3

    steps:
      - uses: actions/checkout@v1.0.0
      - uses: julia-actions/setup-julia@latest
        with:
          version: ${{ matrix.julia-version }}
      - run: >
          sudo apt-get install --no-install-recommends gfortran python3-setuptools python3-wheel
          && pip3 install camb healpy
<<<<<<< HEAD
          && julia -e 'using Pkg; Pkg.add(url="https://github.com/EthanAnderes/CirculantCov.jl")'
=======
      - run: julia --project .github/set_fftw_provider.jl "${{ matrix.provider }}"
>>>>>>> 7b0b53f6
      - uses: julia-actions/julia-runtest@master
        timeout-minutes: 20
        # continue-on-error: ${{ matrix.julia-version == '1.7-nightly' }}<|MERGE_RESOLUTION|>--- conflicted
+++ resolved
@@ -22,11 +22,8 @@
       - run: >
           sudo apt-get install --no-install-recommends gfortran python3-setuptools python3-wheel
           && pip3 install camb healpy
-<<<<<<< HEAD
           && julia -e 'using Pkg; Pkg.add(url="https://github.com/EthanAnderes/CirculantCov.jl")'
-=======
-      - run: julia --project .github/set_fftw_provider.jl "${{ matrix.provider }}"
->>>>>>> 7b0b53f6
+          && julia --project .github/set_fftw_provider.jl "${{ matrix.provider }}"
       - uses: julia-actions/julia-runtest@master
         timeout-minutes: 20
         # continue-on-error: ${{ matrix.julia-version == '1.7-nightly' }}